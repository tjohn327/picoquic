--- conflicted
+++ resolved
@@ -147,11 +147,10 @@
     <ClCompile Include="cpu_limited.c">
       <Filter>Source Files</Filter>
     </ClCompile>
-<<<<<<< HEAD
+    <ClCompile Include="minicrypto_test.c">
+      <Filter>Source Files</Filter>
+    </ClCompile>
     <ClCompile Include="app_limited.c">
-=======
-    <ClCompile Include="minicrypto_test.c">
->>>>>>> dac05fec
       <Filter>Source Files</Filter>
     </ClCompile>
   </ItemGroup>
